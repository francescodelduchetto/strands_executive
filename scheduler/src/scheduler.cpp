#include <vector>
#include "scheduler.h"
#include "task.h"
#include "distWrapper.h"
#include "pairs.h"
#include <iostream> //TODO: delete
#include "scipUser.h"
#include <math.h>  
#include <chrono>
#include <fstream>
/* scip includes */
#include "objscip/objscip.h"
#include "objscip/objscipdefplugins.h"

using namespace scip;

using namespace std;

Scheduler::Scheduler(vector<Task *> * tasks)
{
  tasksToS = tasks;
  numTasks = tasks->size();
  numPairs = 0;
}

int Scheduler::getNumPairs()
{
  return numPairs;
}

int Scheduler::getNumTasks()
{
  return numTasks;
}

vector<vector<int>> Scheduler::getPairs()
{
  return pairs; //TODO: think if this is good, maybe return reference to it?
}

double Scheduler::getMaxDist()
{
  double max=0;
  double dist;
  for(int i=0; i< numTasks; i++)
  {
    for(int j=0; j< numTasks; j++)
    {
      if(i != j)
      {
        dist = DistWrapper::dist(tasksToS->at(i)->getEndPos(),tasksToS->at(j)->getStartPos());
        if(dist>max)
        {  
          max = dist; 
        }
      }
    }
  }
  return max;
}


int Scheduler::findTaskNow()
{
  int index = -1;
  for(int i=0; i<(int)tasksToS->size();i++)
  {
    Task * ac = tasksToS->at(i);
    if (ac->getNow())
    {
      index = i;
      break;
    }      
  }
  return index;
}

vector<int> Scheduler::findConditions()
{
  vector<int> con;
  vector<int>::iterator it;
  int vi=0;
  for(int i=0; i<(int)tasksToS->size();i++)
  {
    Task * ac = tasksToS->at(i);
    if (ac->getCond())
    {
      it = con.begin() + vi;
      con.insert(it,i);
      vi++;
    }
  }
  return con;
}

int Scheduler::setPreVar(ScipUser * solver)
{
  vector<bool> pairSet;
  pairSet.resize(numPairs,false);
  //int i;
  int j;
  int * order = new int();
  //setting pre variables, first testing now and conditions
  //if task now exist, we need to set pre variables first

  /*i = findTaskNow();
  if(i != -1)
  {
    unsigned int tid = tasksToS->at(i)->getID();
    vector<bool> nowSet; //vector indicating if all pairs were set
    nowSet.resize(tasksToS->size(),false);
    //for task now we need to create pairs with all tasks (we need to ensure, that task now will precede all of them
    for(int k=0; k<(int)tasksToS->size();k++)
    {
      if(i != k) //for all tasks instead of the tasks now, we dont want to crate pair i,i
      {

        unsigned int kid = tasksToS->at(k)->getID();
      //go throw pairs 
        for (j=0; j<(int)pairs.size();j++)
        {
          vector<int> p = pairs.at(j);
          //if the task is in pair on first place, we would like to fix pre_ij = 1 (task i will precede task on the second place)
          if((tasksToS->at(p.at(0))->getID() == tid)&&(tasksToS->at(p.at(1))->getID() == kid))
          {
            pairSet[j] = true;
            nowSet[k] = true;
            pairs.at(j).at(3) = 1;
            pairs.at(j).at(2) = *order;
       
          }
          //if the task is in pair on the second place, it means that variable pre_ij must be zero, because then pre_ji is one
          else if((tasksToS->at(p.at(1))->getID() == tid)&&(tasksToS->at(p.at(0))->getID() == kid))
          { 
            pairSet[j] = true;
            nowSet[k] = true;
            pairs.at(j).at(3) = 0;
            pairs.at(j).at(2) = *order;
          }
        }
        if(!nowSet[k]) //if pair doesnt exist in pairs, we need to set it
        {
           nowSet[k] = true;
           vector<vector<int>>::iterator it;
           it = pairs.begin()+numPairs;
           vector<int> opair(4);
           //to have pair always with smaller number first
           if(i < k)
           {
             opair[0] = i;//tid;
             opair[1] = k;//kid;
             opair[2] = *order;
             opair[3] = 1;
           }
           else
           {
             opair[0] = k;//kid;
             opair[1] = i;//tid;
             opair[2] = *order;
             opair[3] = 0;
           }
           //also we need to add it to the pairs, to be able to create constraints;
           

           pairs.insert(it,opair); 
           vector<bool>::iterator pit;
           pit = pairSet.begin()+numPairs;
           pairSet.insert(pit,true);
           numPairs++;  
        }
      }
    }   
  }
  
  //then solve conditions
  vector<int> taskWithCond = findConditions();
  if(taskWithCond.size() != 0)
  {
    //for tasks witch have preconditions
    for(i =0; i<(int)taskWithCond.size(); i++)
    { 
      Task * ac = tasksToS->at(taskWithCond.at(i));

      unsigned int idt = ac -> getID();
      vector<Task*> * precon = ac->getPrecon();
      vector<bool> preSet;
      preSet.resize(precon->size(),false); //for each precondition we need to set some variable
      //for all preconditions for single task
      for(int k=0; k<(int)precon->size(); k++)
      {
        unsigned int idp = precon->at(k)->getID();
        //set possible pairs
        for (j=0; j<(int)pairs.size();j++)
        {
          vector<int> p = pairs.at(j);
          //if i,j is in pair
          if((tasksToS->at(p.at(0))->getID() == idt)&&(tasksToS->at(p.at(1))->getID() == idp))
          { 
            if(!pairSet[j])
            {
              //i is the task which has j as precondition, thus preij = 0
              pairSet[j] = true;
              preSet[k] = true;
              //err = solver->preVar(idt, idp, 0.0, 0.0,order); //seting low and up to same value will fix it to that
              pairs.at(j).at(3) = 0;
              pairs.at(j).at(2) = *order;
            }
            else
            { //if pair already set, notify that the conditions is solved
              preSet[k] = true;
            }
          }
          //if j,i is in pair
          else if((tasksToS->at(p.at(0))->getID() == idp)&&(tasksToS->at(p.at(1))->getID() == idt))
          { 
            if(!pairSet[j])
            {
              //i is the task which has j as precondition, thus preij = 1
              pairSet[j] = true;
              preSet[k] = true;
              //err = solver->preVar(idp, idt, 1.0, 1.0,order); //seting low and up to same value will fix it to that
              pairs.at(j).at(3) = 1;
              pairs.at(j).at(2) = *order;
            }
            else
            { //if pair already set, notify that the conditions is solved
              preSet[k] = true;
            }
          }
        }
 
        //if the pair does not exists (because tasks are not overlapping) condition for precondition k was not established
        if(!preSet[k])
        {
           preSet[k] = true;
           vector<vector<int>>::iterator it;
           it = pairs.begin()+numPairs;
           vector<int> opair(4);

           if(taskWithCond.at(i) < k)
           {
             //err = solver->preVar(idt, idp, 0.0, 0.0,order); //seting low and up to same value will fix it to that
             opair[0] = taskWithCond.at(i);//idp;
             opair[1] = k;//idt;
             opair[2] = *order;
             opair[3] = 0;
           }
           else
           {
             //err = solver->preVar(idp, idt, 1.0, 1.0,order); //seting low and up to same value will fix it to that
             opair[0] = k;//idt;
             opair[1] = taskWithCond.at(i);//idp;
             opair[2] = *order;
             opair[3] = 1;
           }

           //also we need to add it to the pairs, to be able to create constraints;


           pairs.insert(it,opair); 
           vector<bool>::iterator pit;
           pit = pairSet.begin()+numPairs;
           pairSet.insert(pit,true);
           numPairs++;     
      
        }
      }
    }
  }*/

  //set the rest of pairs
  for (j=0; j<(int)pairs.size();j++)
  {
    vector<int> p = pairs.at(j);
    if(!pairSet[j])
    {
      pairSet[j] = true;
      pairs.at(j).at(2) = *order;
     }
   }
    
  
  return 0;
}

bool Scheduler::solve(int version, string filename, const int & timeout)
{
  SCIP_Retcode err;
  vector<bool> pairUsed;
  ofstream results;

  ScipUser * solver = new ScipUser();
  err = solver->getEr();
  if (err != SCIP_OKAY)
    return -1;

<<<<<<< HEAD
  std::chrono::high_resolution_clock::time_point start, end;
  Pairs * pr = new Pairs(tasksToS);

  if(version==1) //Brian Coltin
  {
    start = std::chrono::high_resolution_clock::now();
    numPairs = pr->setPairs_BC();
    end = std::chrono::high_resolution_clock::now();
  }
  else if(version==2) //mine
  {
    start = std::chrono::high_resolution_clock::now();
    numPairs = pr->setPairs_mine();
    end = std::chrono::high_resolution_clock::now();
  }
  else if(version==3) //robot version
  {
    start = std::chrono::high_resolution_clock::now();
    numPairs = pr->setPairs();
    end = std::chrono::high_resolution_clock::now();
  }
  else if(version==4) //mine specific approach
  { 
    start = std::chrono::high_resolution_clock::now();
    numPairs = pr->setPairs_new();
    end = std::chrono::high_resolution_clock::now();
  }
  else //if parameter is not set
  {
    start = std::chrono::high_resolution_clock::now();
    numPairs = pr->setPairs_new();
    end = std::chrono::high_resolution_clock::now();
  }

  std::chrono::duration<double> elapsed_seconds = end-start;
  if(!filename.empty())
  {
    results.open (filename,std::ios_base::app);
    results << elapsed_seconds.count() << " ";
    results.close();
=======

  cout<<"Solving with: "<<version<<endl;

  Pairs * pr = new Pairs(tasksToS);
  if(version==1)  {
    //Brian Coltin
    numPairs = pr->setPairs_BC();
  }
  else if(version==2) {
    //mine
    numPairs = pr->setPairs_mine();
  }
  else if(version==3) {
    //robot version
    numPairs = pr->setPairs();
  }
  else if(version==4) {
    //mine specific approach
    numPairs = pr->setPairs_new();
  }
  else {
    //if parameter is not set
    numPairs = pr->setPairs_new();
>>>>>>> b99191ae
  }

  pr->getPairs(&pairs);

//creating a vector for variables
  vector<SCIP_VAR *> * t_var = new vector<SCIP_VAR *>(numTasks,(SCIP_VAR*) NULL); 
  err = solver->tVar(numTasks,t_var);
  if (err != SCIP_OKAY)
    return -1;


  int e = setPreVar(solver);
  if (e==-1)
    return -1;


//create constraints for starting and ending time
  err = solver->setTcons(tasksToS, t_var);
  if (err != SCIP_OKAY)
    return -1; 

  double maxDist = getMaxDist();
//for all pairs we need to set condition
  start = std::chrono::high_resolution_clock::now();
  err = solver->setFinalCons(tasksToS, t_var, &pairs, maxDist);
  end = std::chrono::high_resolution_clock::now();
  if (err != SCIP_OKAY)
    return -1; 

  elapsed_seconds = end-start;
  if(!filename.empty())
  {
    results.open (filename,std::ios_base::app);
    results << elapsed_seconds.count() << " ";
    results.close();
  }

//conversion from vector to "array"
  SCIP_VAR * array_tvar[numTasks];
  for(int i=0; i<numTasks; i++)
    array_tvar[i] = t_var->at(i);

  bool * worked = new bool();


//----------------------- 

  err = solver->scipSolve(tasksToS, array_tvar, worked, filename, timeout);
   if (err != SCIP_OKAY)
    return -1; 

  //call destructor
  delete solver;

  return *worked;
}


<|MERGE_RESOLUTION|>--- conflicted
+++ resolved
@@ -294,72 +294,39 @@
   if (err != SCIP_OKAY)
     return -1;
 
-<<<<<<< HEAD
+  cout<<"Solving with: "<<version<<endl;
   std::chrono::high_resolution_clock::time_point start, end;
   Pairs * pr = new Pairs(tasksToS);
-
-  if(version==1) //Brian Coltin
-  {
-    start = std::chrono::high_resolution_clock::now();
+  
+  start = std::chrono::high_resolution_clock::now();
+  if(version==1)  {
+    //Brian Coltin
     numPairs = pr->setPairs_BC();
-    end = std::chrono::high_resolution_clock::now();
-  }
-  else if(version==2) //mine
-  {
-    start = std::chrono::high_resolution_clock::now();
+  }
+  else if(version==2) {
+    //mine
     numPairs = pr->setPairs_mine();
-    end = std::chrono::high_resolution_clock::now();
-  }
-  else if(version==3) //robot version
-  {
-    start = std::chrono::high_resolution_clock::now();
+  }
+  else if(version==3) {
+    //robot version
     numPairs = pr->setPairs();
-    end = std::chrono::high_resolution_clock::now();
-  }
-  else if(version==4) //mine specific approach
-  { 
-    start = std::chrono::high_resolution_clock::now();
+  }
+  else if(version==4) {
+    //mine specific approach
     numPairs = pr->setPairs_new();
-    end = std::chrono::high_resolution_clock::now();
-  }
-  else //if parameter is not set
-  {
-    start = std::chrono::high_resolution_clock::now();
+  }
+  else {
+    //if parameter is not set
     numPairs = pr->setPairs_new();
-    end = std::chrono::high_resolution_clock::now();
-  }
-
+  }
+  end = std::chrono::high_resolution_clock::now();
+  
   std::chrono::duration<double> elapsed_seconds = end-start;
   if(!filename.empty())
   {
     results.open (filename,std::ios_base::app);
     results << elapsed_seconds.count() << " ";
     results.close();
-=======
-
-  cout<<"Solving with: "<<version<<endl;
-
-  Pairs * pr = new Pairs(tasksToS);
-  if(version==1)  {
-    //Brian Coltin
-    numPairs = pr->setPairs_BC();
-  }
-  else if(version==2) {
-    //mine
-    numPairs = pr->setPairs_mine();
-  }
-  else if(version==3) {
-    //robot version
-    numPairs = pr->setPairs();
-  }
-  else if(version==4) {
-    //mine specific approach
-    numPairs = pr->setPairs_new();
-  }
-  else {
-    //if parameter is not set
-    numPairs = pr->setPairs_new();
->>>>>>> b99191ae
   }
 
   pr->getPairs(&pairs);
