--- conflicted
+++ resolved
@@ -37,15 +37,9 @@
 }
 
 void Scheduler::setPairs()
-<<<<<<< HEAD
-{       
-  vector< vector<int> >::iterator it;
-  vector<int> opair(3);  //one pair, always containing two integers + order of pair, when setted by preVar method
-=======
-{
+
   vector<vector<int>>::iterator it;
   vector<int> opairs(4);  //one pair, always containing two integers + order of pair, when setted by preVar method + the type of pair
->>>>>>> 68b5bb55
 
   //setting pairs based on the fact if their windows are overlapping. Thus we need to decide if i precede j, or j precede i
   for (int i=0; i<numTasks; i++)
@@ -57,18 +51,12 @@
       double si = tasksToS->at(i)->getStart();
       double ej = tasksToS->at(j)->getEnd();
       double sj = tasksToS->at(j)->getStart();
-<<<<<<< HEAD
-      double dist = DistWrapper::dist(tasksToS->at(i)->getEndPos(),tasksToS->at(j)->getStartPos());
-      
-=======
       //double dist = DistWrapper::dist(tasksToS->at(i)->getEndPos(),tasksToS->at(j)->getStartPos());
->>>>>>> 68b5bb55
 
       //I before J, or I after J there is no overlapp and we dont want to add the pair.
       //for other cases, we would like to add some constraint
       if(ei>sj)
       {
-        printf("DIST %f",dist+ei);
         //the combination of tasks is possible
         opairs[0] = i;//tasksToS->at(i)->getID();
         opairs[1] = j;//tasksToS->at(j)->getID();
