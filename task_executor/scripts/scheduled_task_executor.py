#!/usr/bin/env python

import rospy
from Queue import Queue, Empty
from strands_executive_msgs.msg import Task, ExecutionStatus, DurationMatrix, DurationList
from strands_executive_msgs.srv import GetSchedule
from task_executor.sm_base_executor import AbstractTaskExecutor
from task_executor.base_executor import BaseTaskExecutor
from threading import Thread
from task_executor.execution_schedule import ExecutionSchedule
from operator import attrgetter
import copy
from math import floor

class ScheduledTaskExecutor(AbstractTaskExecutor):

    def __init__(self):
        # init node first, must be done before call to super init for service advertising to work
        rospy.init_node("task_executor", log_level=rospy.INFO)

        # init superclasses
        super( ScheduledTaskExecutor, self ).__init__()

        # service for scheduler
        schedule_srv_name = 'get_schedule'
        rospy.logdebug('Waiting for %s service' % schedule_srv_name)
        rospy.wait_for_service(schedule_srv_name)
        self.schedule_srv = rospy.ServiceProxy(schedule_srv_name, GetSchedule)

        # topic on which current schedule is broadcast
        self.schedule_publisher = rospy.Publisher('/current_schedule', ExecutionStatus, queue_size=1)

	#Lenka why this is here?
        # defaults for setting the ends of tasks
        self.default_duration = rospy.Duration.from_sec(60 * 60 * 4)
        
        # storage for tasks which have been added but not considered 
        self.unscheduled_tasks = Queue()
       
        # data structure that manages tasks
        self.execution_schedule = ExecutionSchedule()

       
        self.running = False

        self.advertise_services()

    def start_execution(self):
        """ Called when overall execution should  (re)start """
        
        if not self.running:
            self.running = True

            self.scheduling_thread = Thread(target=self.schedule_tasks)    
            self.execution_thread = Thread(target=self.execute_tasks)

            self.scheduling_thread.start()    
            self.execution_thread.start()


    def pause_execution(self):
        
        if self.running:
            rospy.loginfo('Pausing execution')
            self.running = False

            # save the tasks we had previously
            previously_scheduled = self.execution_schedule.get_schedulable_tasks()
            current_task = self.execution_schedule.get_current_task()

            # clear all tasks that were previously scheduled
            self.execution_schedule.clear_schedule()
            
            if current_task is not None:
                rospy.loginfo('Interrupting active task')

                # stop execution
                self.cancel_active_task()            

                # wait for current task to end
                self.wait_for_task_to_complete()
            
                # add the interrupted task back to the queue for scheduling later
                self.unscheduled_tasks.put(current_task)

            for task in previously_scheduled:
                self.unscheduled_tasks.put(task)                


       

    def get_default_end_time(self, start_time):
        return start_time + self.default_duration


    def fill_times(self, task):
        if task.start_after.is_zero():            
            task.start_after = rospy.get_rostime()

        if task.end_before.is_zero():
            task.end_before = self.get_default_end_time(task.start_after)


    def add_tasks(self, tasks):
        """ Called with new tasks for the executor """
        
        for task in tasks:
            self.fill_times(task)
            # if no end node, set it to the same as the start
            if task.end_node_id == '':
                task.end_node_id = task.start_node_id 

        for task in tasks:
            self.unscheduled_tasks.put(task)

    def task_complete(self, task):
        """ Called when the given task has completed execution """
        # pass signal to schedule
        self.execution_schedule.task_complete(task) 


    def wait_for_task_to_complete(self):
        """ Useful for cases where you don't know what the effect of cancellation will be   """

        wait_count = 0
        # a similar theshold is used in sm_base_executor to wait for termination of active task
        wait_threshold = 31
        while self.execution_schedule.get_current_task() is not None and wait_count < wait_threshold and not rospy.is_shutdown():
            rospy.sleep(1)
            rospy.loginfo('Waiting for previous task to finish')
            wait_count += 1

        # if it's still not None then we got bored of waiting
        if self.execution_schedule.get_current_task() is not None:
            rospy.logwarn('Previous task did not terminate nicely. Everything from here on in could be dicey.')
            self.execution_schedule.current_task = None


    def task_demanded(self, demanded_task, currently_active_task):
        """ Called when a task is demanded. self.active_task is the demanded task (and is being executed) and previously_active_task was the task that was being executed (which could be None) """

        if demanded_task.end_node_id == '':
            demanded_task.end_node_id = demanded_task.start_node_id 

        rospy.loginfo('Task %s, %s demanded from scheduler' % (demanded_task.task_id, demanded_task.action))

        # save the tasks we had previously
        previously_scheduled = self.execution_schedule.get_schedulable_tasks()

        
        # clear all tasks that were previously scheduled
        self.execution_schedule.clear_schedule()

        # wait until the demanded task has been taken off for execution, otherwise we run into problems with get_schedulable_tasks
        # cancellation should block until cancelled 
        self.wait_for_task_to_complete()

        # try to schedule them back in 
        self.execution_schedule.add_new_tasks([demanded_task])
        # put scheduled tasks back into execution. this will trigger a change in execution if necessary
        self.execution_schedule.set_schedule([demanded_task])


        # now try to put the other tasks back in
        if len(previously_scheduled) > 0:
            success, added = self.try_schedule(previously_scheduled)
            if success:
                rospy.loginfo('Was able to reinstate %s/%s tasks after demand' % (len(added), len(previously_scheduled)))
                if currently_active_task != None:
                    success, added = self.try_schedule([currently_active_task])
                    if success and len(added) > 0:
                        rospy.loginfo('Was also able to reinstate previously active task after demand')
                    else:
                        rospy.loginfo('Was not able to reinstate previously active task after demand (but other tasks ok)')
            else:
                rospy.loginfo('Was NOT able to reinstate tasks after demand')


    def get_duration_matrix(self, tasks):
        """
        Creates the matrix of durations between waypoints needed as input to the scheuler.
        Output is a DurationMatrix encoding  duration[i][j] where this is the duration expected for travelling between the end of the ith task in tasks and the start of the jth element.
        """
        if self.nav_service == BaseTaskExecutor.TOPOLOGICAL_NAV:
            return self.get_duration_matrix_top_nav(tasks)
        elif self.nav_service == BaseTaskExecutor.MDP_NAV:
            return self.get_duration_matrix_mdp(tasks)
        else:
            raise RuntimeError('Unknown nav service: %s'% self.nav_service)


    def get_duration_matrix_mdp(self, tasks):
        """
        Creates the matrix of durations between waypoints needed as input to the scheuler.
        Output is a DurationMatrix encoding  duration[i][j] where this is the duration expected for travelling between the end of the ith task in tasks and the start of the jth element.
        """

        # mdp returns vector of times from ALL START nodes to a SINGLE TARGET for a SINGLE TIME 
        # therefore we can combine calls from any start node to the same target for the same time 


        # used to cache reseults of calls to mdp service
        travel_durations = dict()

        # thing we need to return
        dm = DurationMatrix()

        for first_task in tasks:
            dm.durations.append(DurationList())
            for second_task in tasks:
                start = first_task.end_node_id
                epoch = second_task.start_after
                target = second_task.start_node_id

                # we need to get the travel_duration for this tuple if we haven't seen the time before or the target for this time before
                if epoch not in travel_durations or target not in travel_durations[epoch]:
                    if epoch not in travel_durations:
                        travel_durations[epoch] = dict()
                    # call mdp duration service
                    resp = self.get_mdp_vector(target, epoch)
                    travel_durations[epoch][target] = resp
                else:
                    # rospy.loginfo('Saving a call: %s %s %s', start, epoch.secs, target)                    
                    resp = travel_durations[epoch][target]

                dm.durations[-1].durations.append(resp.travel_times[resp.source_waypoints.index(start)])

        return dm

    def get_duration_matrix_top_nav(self, tasks):
        """
        Creates the matrix of durations between waypoints needed as input to the scheuler.
        Output is a DurationMatrix encoding  duration[i][j] where this is the duration expected for travelling between the end of the ith task in tasks and the start of the jth element.
        """
        # first populate sets of start and end locations for moves between tasks, these are the end and start of tasks repsectively
        start_nodes = set([task.end_node_id for task in tasks])
        end_nodes = set([task.start_node_id for task in tasks])

        # next get the costs for each element of the cross product
        durations = dict()
        for start in start_nodes:
            durations[start] = dict()
            for end in end_nodes:
                durations[start][end] = self.get_navigation_duration(start, end)


        # now populate the DurationMatrix object
        dm = DurationMatrix()
        for task_i in tasks:
            dm.durations.append(DurationList())
            for task_j in tasks:
                dm.durations[-1].durations.append(durations[task_i.end_node_id][task_j.start_node_id])

        return dm




    def call_scheduler(self, tasks, earliest_start, current_id=0):
        """ 
        
        Calls scheduler. Reorders the list of tasks in execution order with their execution times set. 
        
        """
        resp = self.schedule_srv(tasks, earliest_start, current_id, self.get_duration_matrix(tasks)) # Lenka note: why does the service need earliest start and current id?

        # rospy.loginfo(resp)

        if len(resp.task_order) > 0:
            

            # add start times to a dictionary for fast lookup
            task_times = {}
            for (task_id, start_time) in zip(resp.task_order, resp.execution_times):
                # print task_id, start_time
                task_times[task_id] = start_time

            # set start times inside of tasks
            for task in tasks:
                # add min_window back on to starting times
                # print task.task_id, task_times[task.task_id] 
                task.execution_time = task_times[task.task_id] 

                # taking out as rescheduling demanded tasks have an issue here I think
                # assert task.execution_time >= task.start_after
                # assert task.execution_time + task.max_duration <= task.end_before

                # print 'task %s will start at %s.%s' % (task.task_id, task.execution_time.secs, task.execution_time.nsecs)                        

            tasks.sort(key=attrgetter('execution_time')) # Lenka note: is "tasks" return to someone? otherwise sorting makes no affect
            return True
        
        else:
            rospy.loginfo('No schedule found')
            return False


    def publish_schedule(self):
        # pub.publish(std_msgs.msg.String("foo"))
        
        exe_status = ExecutionStatus()

        current = self.execution_schedule.get_current_task()
        
        if current:
            exe_status.currently_executing = True              
            exe_status.execution_queue.append(current)

        exe_status.execution_queue.extend(self.execution_schedule.get_execution_queue())
        # print schedule
        self.schedule_publisher.publish(exe_status)

    def bound_tasks_by_start_window(self, tasks, active_task):

      bounded_tasks = []
      dropped_tasks = []

      # this is the lower bound on future execution time
      start_after = rospy.get_rostime()

      if active_task is not None:
          start_after = self.get_active_task_completion_time()
          for task in tasks:
            # if it's still executable after the bound
            if start_after + task.max_duration <= task.end_before:
                bounded_tasks.append(task)                            
            else:
                if(active_task.priority >= task.priority):
                  dropped_tasks.append(task)
                else: #if task have higher priority, we want to propagate it, it might be scheduled as on demand task later in code
                  bounded_tasks.append(task)      
      else: #there is no active task, thus we just check if task can be done according now() time        
        for task in tasks:
            # if it's still executable after the bound
            if start_after + task.max_duration <= task.end_before:
                # 
                # This is no longer done because it means that execution also has to work with a bounded start_after which may actually lead to unnecessary delays
                # 
                # # if we need to push it back to the bound
                # if start_after > task.start_after:
                    # # rospy.loginfo('pushing boundary')
                    # task.start_after = start_after
                bounded_tasks.append(task)                            
            else:
                dropped_tasks.append(task)                            

      return bounded_tasks, dropped_tasks, start_after

    def throw_away_tasks(self, all_tasks, amount):
        '''This method throw away tasks based on priorities, or if tasks have same priority, than amount parameter is applied.
           Returns true if tasks were throwen away (have lower prio than active_priority), ortherwise return False'''

        
        amount_tasks = len(all_tasks)
        
        if(amount_tasks == 0):
          rospy.info('EXECUTOR: Throwing of tasks called but there is nothing to throw away.')
          return [], [], False

        all_tasks.sort(key=attrgetter('priority'),reverse=True) # highest priority first
        low_prio = all_tasks[amount_tasks -1] # get the lowest prio
        index = all_tasks.index(low_prio) # find first occurencce of low_prio
       
        
        low_prio_amount = amount_tasks -index #get how many tasks have the lowest prio

        throw_num = floor(amount*amount_tasks ) # compute amount percentage
<<<<<<< HEAD

        if (throw_num < 1):  #throw always at least one
          throw_num = 1

            
        throwen_away = []
        sub_additional = [] # tasks what will be added

        throw_num =  min([low_prio_amount, throw_num])# choose smaller amount of tasks to throw away 
  
        throw_index =amount_tasks - throw_num 

=======

        if (throw_num < 1):  #throw always at least one
          throw_num = 1

            
        throwen_away = []
        sub_additional = [] # tasks what will be added

        throw_num =  min([low_prio_amount, throw_num])# choose smaller amount of tasks to throw away 
  
        throw_index =amount_tasks - throw_num 

>>>>>>> 4a845b8e
        
        if(self.active_task is not None):
          if(low_prio.priority<= self.active_task.priority): #we want to throw away tasks
            rospy.loginfo('Schedule not found, trying to discard %s tasks with priority %s', str(throw_num), str(low_prio.priority))
            #if there are more low priority task, only amount% will be throwen away...

            for i in range(0,amount_tasks):
              if i < throw_index:
                sub_additional.append(all_tasks[i])
              else:
                throwen_away.append(all_tasks[i])

            return sub_additional, throwen_away, True
          else: #task which should be throwen away has higher priority then active task
            if(self.active_task is not None) and (not self.is_task_interruptible(self.active_task)): #we cant preemt, thus returninf True and throwing away task
              rospy.loginfo('Active task cannot be preempted.')
              rospy.logingo('Schedule not found, trying to discard %s tasks with priority higher prio %s', str(throw_num), str(low_prio.priority))
              
              for i in range(0,amount_tasks):
                if i < throw_index:
                  sub_additional.append(all_tasks[i])
                else:
                  throwen_away.append(all_tasks[i])

              return sub_additional, throwen_away, True
            else: #task is interruptible, we want to preempt -> return False
              return all_tasks, [], False
        else: #nothing running yet
          rospy.loginfo('Schedule not found, trying to discard %s tasks with priority %s', str(throw_num), str(low_prio.priority))
            #if there are more low priority task, only amount% will be throwen away...

          for i in range(0,amount_tasks):
            if i < throw_index:
              sub_additional.append(all_tasks[i])
            else:
              throwen_away.append(all_tasks[i])

         
          return sub_additional, throwen_away, True  

    def try_schedule(self, additional_tasks):
      '''Trying to call scheduler to find a schedule. Also, some tasks might be dropped here.'''

      # bound additional tasks by this bound
      if(len(additional_tasks)>0):
        bounded_tasks, dropped_tasks, lower_bound = self.bound_tasks_by_start_window(additional_tasks, self.execution_schedule.get_current_task())
        if len(bounded_tasks) < len(additional_tasks):
          rospy.logwarn('Dropped %s additional tasks which are no longer executable' % (len(additional_tasks) - len(bounded_tasks)))
        additional_tasks = bounded_tasks
      
    

      # these are previoulsy scheduled tasks which we must now reschedule
      schedulable_tasks = self.execution_schedule.get_schedulable_tasks()
      
      if(len(schedulable_tasks)>0):         
        bounded_tasks, dropped_tasks, lower_bound = self.bound_tasks_by_start_window(schedulable_tasks, self.execution_schedule.get_current_task())
        if len(bounded_tasks) < len(schedulable_tasks):
          rospy.logwarn('Dropped %s existing tasks which are no longer executable' % (len(schedulable_tasks) - len(bounded_tasks)))
          # have to remove these from schedule too, although this assumes successful scheduling
          # TODO: what if scheduling is not successful?
          self.execution_schedule.remove_tasks(dropped_tasks)
        schedulable_tasks = bounded_tasks
     
     
     
      # the tasks to try and schedule
      to_schedule = []
      # add in the schedulable tasks we already have
      to_schedule.extend(schedulable_tasks)
        
      to_old_schedule = []
      to_old_schedule.extend(to_schedule)           

      #Lenka note: this part makes no sense, why the existing is added to schedule? -> commented out
      ## if we are currently executing something, including this for the start of the schedule too
      #current_id = 0
      #current_task = copy.deepcopy(self.execution_schedule.get_current_task())
      #if current_task is not None:
      #    current_id = current_task.task_id
      #    rospy.loginfo('Including current task %s in scheduling problem' % current_id)
      #    # assuming this executed when requested (may not be!) update how much time is left
      #    current_task.max_duration = rospy.Time(1)
      #    current_task.end_before = lower_bound
      #    current_task.start_after = lower_bound - rospy.Time(2)
      #    to_schedule.append(current_task)

      # add in the ones we have just been given
      to_schedule.extend(additional_tasks)

      current_id = 0 #TODO lenka delete this from scheduler service?
      
      if(len(to_schedule)>0): #only if I have something to schedule :)
        if(len(additional_tasks)==0): #method was called only to reschedule old ones
            if self.call_scheduler(to_schedule, lower_bound, current_id):
                # if this was successful, add new tasks into execution schedule
                self.execution_schedule.add_new_tasks(additional_tasks)

                #Lenka note: why the actual task is removed? Makes no sense with adding -> commented out
                # and remove the current task from the new schedule
                #to_schedule = [t for t in to_schedule if t.task_id != current_id]

                # put scheduled tasks back into execution. this will trigger a change in execution if necessary
                self.execution_schedule.set_schedule(to_schedule)

                rospy.loginfo('Only rescheduling old schedule, total tasks to perform %s' % self.execution_schedule.get_execution_queue_length())
                return True, additional_tasks
            else:
                return False, []
<<<<<<< HEAD

        else: #we have new tasks
            sched_result = self.call_scheduler(to_schedule, lower_bound, current_id)
            while(not sched_result and (len(additional_tasks)>0)): #schedule is not found, but we have still new tasks to throw away
                to_schedule = []
                to_schedule.extend(to_old_schedule)

=======

        else: #we have new tasks
            sched_result = self.call_scheduler(to_schedule, lower_bound, current_id)
            while(not sched_result and (len(additional_tasks)>0)): #schedule is not found, but we have still new tasks to throw away
                to_schedule = []
                to_schedule.extend(to_old_schedule)

>>>>>>> 4a845b8e
                
                sub_additional, throwen_away, priority_reached = self.throw_away_tasks(additional_tasks, 0.2) #throw away 20% if tasks have same prio
                

                # maybe it will be nice to add last step more softer - like throwing tasks one by one 

                
         
                if(not priority_reached): #there are only tasks with higher priority than active task has
                  self.pause_execution() #this will preempt active task and put it to unscheduled task with previously scheduled tasks as well
                  
                  for task in sub_additional: #put all tasks to unscheduled
                    self.unscheduled_tasks.put(task) 
                  self.start_execution() #start again from scratch
                  return False, []

                else: #we throw something away
                  to_schedule.extend(sub_additional)
                  additional_tasks = sub_additional #rewrite original set of added tasks

                  
                  #This part tries to priorities important task which would be throwen away
                  if((len(sub_additional)==0) and (len(throwen_away)>0)): #we throw away all tasks
                    throwen_away.sort(key=attrgetter('priority'),reverse=True) # highest priority first
                    last = throwen_away[0] #get last task
                    if(self.active_task is not None):
                      if(last.priority > self.active_task.priority): #if task going to be throwen away has higher priority than currently executed, 
                        #we want to preempt currently executed and execute new one, practically, create on demand task instead

                        if self.active_task is not None and not self.is_task_interruptible(self.active_task):
                          rospy.loginfo('EXECUTOR: Couldnt preemt previous task in order to propagate higher priority.')
                        else:
                          rospy.loginfo('Task % is going to be propagated as on demand' % last.task_id)
                          last.execution_time = last.start_after #set the first possible time for tasks
                          # stop anything else
                          if self.active_task is not None:
                            self.pause_execution() #takes care about canceling active task and waiting
                            # and inform implementation to let it take action
                            self.task_demanded(last, self.active_task)                                            
                            self.start_execution()
                            return True, last

                  sched_result = self.call_scheduler(to_schedule, lower_bound, current_id) 
  

            if(len(additional_tasks) == 0):
              rospy.loginfo('EXECUTOR: All new tasks were throwen away') 
              if(not sched_result): #scheduler didnt find a solution by while loop ended because there are no additional tasks          
                return False, []
              else: #scheduler was successfull, but all new tasks were throwen away, we still would like to set new schedule
                #TODO test this part
                # put scheduled tasks back into execution. this will trigger a change in execution if necessary
                self.execution_schedule.set_schedule(to_schedule)

                rospy.loginfo('Added %s tasks into the schedule to get total of %s' % (len(additional_tasks), self.execution_schedule.get_execution_queue_length()))
                return True, []



            else: #scheduler was successfull, and we have new tasks to add
            
                self.execution_schedule.add_new_tasks(additional_tasks)

                #Lenka note: why the actual task is removed? Makes no sense with adding -> commented out
                # and remove the current task from the new schedule
                #to_schedule = [t for t in to_schedule if t.task_id != current_id]

                # put scheduled tasks back into execution. this will trigger a change in execution if necessary
                self.execution_schedule.set_schedule(to_schedule)

                rospy.loginfo('Added %s tasks into the schedule to get total of %s' % (len(additional_tasks), self.execution_schedule.get_execution_queue_length()))
                return True, additional_tasks
      
      else:
        return True,[] #we didnt have anything to schedule
  
    def schedule_tasks(self):
        loopSecs = 5
        
        while not rospy.is_shutdown() and self.running:           
            # print "scheduling thread %s" % rospy.is_shutdown()      
            try:
                unscheduled = []
                # block until at least one task is available
                unscheduled.append(self.unscheduled_tasks.get(True, loopSecs))
                # now check for any remaining tasks in the queue
                try:
                    while True:
                        unscheduled.append(self.unscheduled_tasks.get(False))
                except Empty, e:
                    pass
                
                if self.running: #Lenka note: is this if needed? as while loop has same condition?
                    rospy.loginfo('Got a further %s tasks to schedule' % len(unscheduled))
                    self.try_schedule(unscheduled)                
                else:
                    rospy.loginfo('Putting %s tasks to schedule later' % len(unscheduled))
                    for task in unscheduled:
                        self.unscheduled_tasks.put(task)

            except Empty, e:
                # rospy.logdebug('No new tasks to schedule')
                pass

            self.publish_schedule()


    def execute_tasks(self):
        wait_time = 1 # 1second
        
        while not rospy.is_shutdown() and self.running:           

            # print "executing thread %s" % rospy.is_shutdown()
            if(self.execution_schedule.wait_for_execution_change(wait_time)):
                if self.running:
                    next_task = self.execution_schedule.get_current_task()
                    rospy.loginfo('Next task to execute: %s' % next_task.task_id)
                    if next_task is not None:
                        self.execute_task(next_task)                
                    else:
                        rospy.logwarn('Next task was None')




    def cancel_task(self, task_id): #Lenka note: 
        """ Called when a request is received to cancel a task. The currently executing one is checked elsewhere. """
        if self.execution_schedule.remove_task_with_id(task_id):
            # reschedule after a successful removal
            self.try_schedule([])
            return True
        else:
            return False

    def clear_schedule(self):
        """ Called to clear all tasks from schedule, with the exception of the currently executing one. """
        self.execution_schedule.clear_schedule()



if __name__ == '__main__':
    executor = ScheduledTaskExecutor()        
    rospy.spin()


# create a schedule class which handles blocking until execution and manages the various changes
<|MERGE_RESOLUTION|>--- conflicted
+++ resolved
@@ -365,7 +365,7 @@
         low_prio_amount = amount_tasks -index #get how many tasks have the lowest prio
 
         throw_num = floor(amount*amount_tasks ) # compute amount percentage
-<<<<<<< HEAD
+
 
         if (throw_num < 1):  #throw always at least one
           throw_num = 1
@@ -378,21 +378,7 @@
   
         throw_index =amount_tasks - throw_num 
 
-=======
-
-        if (throw_num < 1):  #throw always at least one
-          throw_num = 1
-
-            
-        throwen_away = []
-        sub_additional = [] # tasks what will be added
-
-        throw_num =  min([low_prio_amount, throw_num])# choose smaller amount of tasks to throw away 
-  
-        throw_index =amount_tasks - throw_num 
-
->>>>>>> 4a845b8e
-        
+
         if(self.active_task is not None):
           if(low_prio.priority<= self.active_task.priority): #we want to throw away tasks
             rospy.loginfo('Schedule not found, trying to discard %s tasks with priority %s', str(throw_num), str(low_prio.priority))
@@ -501,7 +487,6 @@
                 return True, additional_tasks
             else:
                 return False, []
-<<<<<<< HEAD
 
         else: #we have new tasks
             sched_result = self.call_scheduler(to_schedule, lower_bound, current_id)
@@ -509,15 +494,7 @@
                 to_schedule = []
                 to_schedule.extend(to_old_schedule)
 
-=======
-
-        else: #we have new tasks
-            sched_result = self.call_scheduler(to_schedule, lower_bound, current_id)
-            while(not sched_result and (len(additional_tasks)>0)): #schedule is not found, but we have still new tasks to throw away
-                to_schedule = []
-                to_schedule.extend(to_old_schedule)
-
->>>>>>> 4a845b8e
+
                 
                 sub_additional, throwen_away, priority_reached = self.throw_away_tasks(additional_tasks, 0.2) #throw away 20% if tasks have same prio
                 
