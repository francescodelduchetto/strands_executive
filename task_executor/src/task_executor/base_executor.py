#!/usr/bin/env python

import rospy
from strands_executive_msgs.msg import Task, TaskEvent
from strands_executive_msgs.srv import *
import ros_datacentre.util as dc_util
import actionlib
from actionlib_msgs.msg import GoalStatus
from geometry_msgs.msg import Pose, Point, Quaternion
from ros_datacentre.message_store import MessageStoreProxy
#from topological_navigation.msg import GotoNodeAction, GotoNodeGoal
from strands_executive_msgs.msg import ExecutePolicyAction, ExecutePolicyGoal
from std_srvs.srv import Empty, EmptyResponse
from std_msgs.msg import String
import threading

class BaseTaskExecutor(object):
    # These can be implemented by sub classes to provide hooks into the execution system

    def add_tasks(self, tasks):
        """ Called with new tasks for the executor """
        pass

    def start_execution(self):
        """ Called when overall execution should  (re)start """
        pass

    def pause_execution(self):
        """ Called when overall execution should pause """
        pass

    def task_complete(self, task):
        """ Called when the given task has completed execution """
        pass

    def task_succeeded(self, task):
        """ Called when the given task has completed execution successfully """
        self.task_complete(task)

    def task_failed(self, task):
        """ Called when the given task has completed execution but failed """
        self.task_complete(task)


    def task_demanded(self, demanded_task, currently_active_task):
        """ Called when a task is demanded. self.active_task is the demanded task (and is being executed) and previously_active_task was the task that was being executed (which could be None) """
        pass

    def cancel_task(self, task_id):
        """ Called when a request is received to cancel a task. The currently executing one is checked elsewhere. """
        return False

    def clear_schedule(self):
        """ Called to clear all tasks from schedule, with the exception of the currently executing one. """
        pass

    def __init__(self):
        self.task_counter = 1        
        self.msg_store = MessageStoreProxy() 
        self.logging_msg_store = MessageStoreProxy(collection='task_events') 
        expected_time_srv_name = '/mdp_plan_exec/get_expected_travel_time_to_node'
        rospy.loginfo('Waiting for %s' % expected_time_srv_name)
        rospy.wait_for_service(expected_time_srv_name)
        rospy.loginfo('... and got %s' % expected_time_srv_name)
        self.expected_time = rospy.ServiceProxy(expected_time_srv_name, GetExpectedTravelTime)
        self.executing = False
        # start with some faked but likely one in case of problems
        self.current_node = 'WayPoint1'
        self.closest_node = 'WayPoint1'
        rospy.Subscriber('/current_node', String, self.update_topological_location)
        rospy.Subscriber('/closest_node', String, self.update_topological_closest_node)
        self.active_task = None
        self.active_task_completes_by = rospy.get_rostime()
        self.service_lock = threading.Lock()


    def get_active_task_completion_time(self):
        return self.active_task_completes_by

    def update_topological_location(self, node_name):
        self.current_node = node_name.data

    
    def update_topological_closest_node(self,node_name):
        self.closest_node=node_name.data


    def advertise_services(self):  
        """
        Adverstise ROS services. Only call at the end of constructor to avoid calls during construction.
        """
        # advertise ros services
        for attr in dir(self):
            if attr.endswith("_ros_srv"):
                service=getattr(self, attr)                
                rospy.Service("/task_executor/" + attr[:-8], service.type, service)

    def get_task_types(self, action_name):
        """ 
        Returns the type string related to the action string provided.
        """
        rospy.logdebug("task action provided: %s", action_name)
        topics = rospy.get_published_topics(action_name)
        for [topic, type] in topics:            
            if topic.endswith('feedback'):
                return (type[:-8], type[:-14] + 'Goal')
        raise RuntimeError('No action associated with topic: %s'% action_name)



    def expected_navigation_duration(self, task):
        if self.current_node == 'none':
            et = self.expected_time(start_id=self.closest_node, target_id=task.start_node_id,time_of_day="all_day")
        else:
            et = self.expected_time(start_id=self.current_node, target_id=task.start_node_id,time_of_day="all_day")
        # rospy.loginfo('expected travel time %s' % et.travel_time)
        # allow a bit of time for any transition -- mainly for testing cases
        return rospy.Duration(max(et.travel_time * 3, 10))
        # return rospy.Duration(120)

<<<<<<< HEAD
    def get_active_task_completion_time(self):
        return self.active_task_completes_by

    def execute_task(self, task):
        self.active_task = task
        self.active_task_id = task.task_id               

        now = rospy.get_rostime()

        
        
        self.log_task_event(self.active_task, TaskEvent.TASK_STARTED, now)

        expected_nav_duration = rospy.Duration(0)
        if self.active_task.start_node_id != '':                    
            expected_nav_duration = self.expected_navigation_duration(task)

        total_task_duration = expected_nav_duration + task.max_duration
        
        self.active_task_completes_by = now + total_task_duration    

        if self.active_task.start_node_id != '':                    
            self.start_task_navigation(expected_nav_duration)
        elif self.active_task.action != '':                    
            self.start_task_action()
        else:
            warning = 'Provided task had no start_node_id or action %s' % self.active_task
            rospy.logwarn(warning)
            self.log_task_event(self.active_task, TaskEvent.TASK_COMPLETE, now, warning)

            self.active_task = None
            self.active_task_id = Task.NO_TASK


    def cancel_active_task(self, event):
        """ Cancel any active nav or task action """
        if event:
            rospy.logwarn("Cancelling task that has overrun %s" % self.active_task.task_id)
        else:
            rospy.logwarn("Cancelling task %s" % self.active_task.task_id)

        if self.nav_client is not None and self.nav_client.get_state() == GoalStatus.ACTIVE:
            self.nav_client.cancel_goal()
            self.nav_timeout_timer.shutdown()            
        if self.action_client  is not None and self.action_client.get_state() == GoalStatus.ACTIVE:
            self.action_timeout_timer.shutdown()
            self.action_client.cancel_goal()            


    def cancel_navigation(self, event):
        """ Called on nav timeout """
        rospy.logwarn("Cancelling navigation that has overrun for task %s" % self.active_task.task_id)
        # cancel navigation
        if self.nav_client and self.nav_client.get_state() == GoalStatus.ACTIVE:
            self.nav_client.cancel_goal()

    def start_task_action(self):

        try:
            rospy.loginfo('Starting to execute %s' % self.active_task.action)
            self.log_task_event(self.active_task, TaskEvent.EXECUTION_STARTED, rospy.get_rostime())

            (action_string, goal_string) = self.get_task_types(self.active_task.action)
            action_clz = dc_util.load_class(dc_util.type_to_class_string(action_string))
            goal_clz = dc_util.load_class(dc_util.type_to_class_string(goal_string))

            self.action_client = actionlib.SimpleActionClient(self.active_task.action, action_clz)
            self.action_client.wait_for_server()

            argument_list = self.get_arguments(self.active_task.arguments)

            # print "ARGS:"
            # print argument_list

            goal = goal_clz(*argument_list)         

            rospy.logdebug('Sending goal to %s' % self.active_task.action)
            self.action_client.send_goal(goal, self.task_execution_complete_cb) 
            
            wiggle_room = rospy.Duration(5)
            # start a timer to kill off tasks that overrun
            self.action_timeout_timer = rospy.Timer(self.active_task.max_duration + wiggle_room, self.cancel_active_task, oneshot=True)

        except Exception, e:
            rospy.logwarn('Exception in start_task_action: %s', e)
            # do bookkeeping before causing update
            completed = self.active_task
            self.active_task = None
            self.active_task_id = Task.NO_TASK
            self.task_failed(completed)

    def start_task_navigation(self, expected_duration):
        # handle delayed start up
        # if self.nav_client == None:
        # always reconnect in case of issues before
        self.nav_client = actionlib.SimpleActionClient('mdp_plan_exec/execute_policy', ExecutePolicyAction)
        self.nav_client.wait_for_server()
        rospy.logdebug("Created action client")

        # start a timer to kill off tasks that overrun
        self.nav_timeout_timer = rospy.Timer(rospy.Duration(10*60.0), self.cancel_navigation, oneshot=True)

        #nav_goal = GotoNodeGoal(target = self.active_task.start_node_id)
        nav_goal = ExecutePolicyGoal(task_type=ExecutePolicyGoal.GOTO_WAYPOINT, target_id = self.active_task.start_node_id, time_of_day='all_day')
        self.log_task_event(self.active_task, TaskEvent.NAVIGATION_STARTED, rospy.get_rostime())

        self.nav_client.send_goal(nav_goal, self.navigation_complete_cb)
        rospy.loginfo("navigating to %s" % nav_goal)



    def navigation_complete_cb(self, goal_status, result):

        # print self.nav_client.get_state()

        now = rospy.get_rostime()
        # stop the countdown
        self.nav_timeout_timer.shutdown()

        if self.nav_client.get_state() == GoalStatus.SUCCEEDED:


            rospy.loginfo('Navigation to %s succeeded' % self.active_task.start_node_id)        
            self.log_task_event(self.active_task, TaskEvent.NAVIGATION_SUCCEEDED, now)                

            if self.active_task.action != '':                                        
                self.start_task_action()
            else:
                # do bookkeeping before causing update
                completed = self.active_task
                self.active_task = None
                self.active_task_id = Task.NO_TASK

                self.task_succeeded(completed)
        else:
            if self.nav_client.get_state() == GoalStatus.PREEMPTED:
                rospy.loginfo('Navigation to %s timed out' % self.active_task.start_node_id)        
                self.log_task_event(self.active_task, TaskEvent.NAVIGATION_PREEMPTED, now)                
            else: 
                rospy.loginfo('Navigation to %s failed' % self.active_task.start_node_id)        
                self.log_task_event(self.active_task, TaskEvent.NAVIGATION_FAILED, now)                
        
            # do bookkeeping before causing update
            completed = self.active_task
            self.active_task = None
            self.active_task_id = Task.NO_TASK

            self.task_failed(completed)
            self.log_task_event(completed, TaskEvent.TASK_FINISHED, now)

            


    def task_execution_complete_cb(self, goal_status, result):

        self.action_timeout_timer.shutdown()
        now = rospy.get_rostime()


        # do bookkeeping before causing update
        completed = self.active_task

        self.active_task = None
        self.active_task_id = Task.NO_TASK


        if self.action_client.get_state() == GoalStatus.SUCCEEDED:
            rospy.loginfo('Execution of task %s succeeded' % completed.task_id)        
            self.log_task_event(completed, TaskEvent.EXECUTION_SUCCEEDED, now)                
            self.task_succeeded(completed)
        else:
            if self.action_client.get_state() == GoalStatus.PREEMPTED:
                self.log_task_event(completed, TaskEvent.EXECUTION_PREEMPTED, now)                
            else:
                self.log_task_event(completed, TaskEvent.EXECUTION_FAILED, now)                            
            self.task_failed(completed)

        self.log_task_event(completed, TaskEvent.TASK_FINISHED, now)   


=======
>>>>>>> 8d01452b
    def log_task_events(self, tasks, event, time, description=""):
        for task in tasks:
            te = TaskEvent(task=task, event=event, time=time, description=description)

            try:
                self.logging_msg_store.insert(te)
<<<<<<< HEAD
            except Exception, e:
                rospy.logwarn('Caught exception when logging: %s' % e)
=======
            except rospy.ServiceException, e:
                rospy.loginfo('Caught exception when logging: %s' % e)
>>>>>>> 8d01452b



    def log_task_event(self, task, event, time, description=""):
        te = TaskEvent(task=task, event=event, time=time, description=description)
        try:
            self.logging_msg_store.insert(te)
        except Exception, e:
            rospy.logwarn('Caught exception when logging: %s' % e)


    def add_task_ros_srv(self, req):
        """
        Adds a task into the task execution framework.
        """
        self.service_lock.acquire()
        req.task.task_id = self.task_counter
        self.task_counter += 1
        self.add_tasks([req.task])
        self.log_task_event(req.task, TaskEvent.ADDED, rospy.get_rostime())                
        self.service_lock.release()
        return req.task.task_id
    add_task_ros_srv.type=AddTask


    def add_tasks_ros_srv(self, req):
        """
        Adds a task into the task execution framework.
        """
        self.service_lock.acquire()
        task_ids = []
        for task in req.tasks:
            task.task_id = self.task_counter
            task_ids.append(task.task_id)
            self.task_counter += 1

        self.add_tasks(req.tasks)        
        self.log_task_events(req.tasks, TaskEvent.ADDED, rospy.get_rostime())                
        self.service_lock.release()
        return [task_ids]
    add_tasks_ros_srv.type=AddTasks

    def demand_task_ros_srv(self, req):
        """
        Demand a the task from the execution framework.
        """
        self.service_lock.acquire()
        req.task.task_id = self.task_counter        
        self.task_counter += 1
        req.task.execution_time = rospy.get_rostime()

        # stop anything else
        if self.active_task is not None:
            self.cancel_active_task()

        # and inform implementation to let it take action
        self.task_demanded(req.task, self.active_task)                        

        self.log_task_event(req.task, TaskEvent.DEMANDED, rospy.get_rostime())                

        self.service_lock.release()
        return req.task.task_id
    demand_task_ros_srv.type=DemandTask

    def cancel_task_ros_srv(self, req):
        """ Cancel the speficially requested task """        

        self.service_lock.acquire()
        
        cancelled = False
        if self.active_task is not None and self.active_task.task_id == req.task_id:        
            self.log_task_event(self.active_task, TaskEvent.CANCELLED_MANUALLY, rospy.get_rostime())   
            self.cancel_active_task()
            cancelled = True
        else:
            self.log_task_event(Task(task_id=req.task_id), TaskEvent.CANCELLED_MANUALLY, rospy.get_rostime())   
            cancelled = self.cancel_task(req.task_id)
        
        self.service_lock.release() 

        return cancelled
    cancel_task_ros_srv.type = CancelTask

    def clear_schedule_ros_srv(self, req):
        """ Remove all scheduled tasks and active task """
        
        self.service_lock.acquire()        

        self.clear_schedule()

        if self.active_task is not None:        
            self.cancel_active_task()

        self.service_lock.release()

        return EmptyResponse()

    clear_schedule_ros_srv.type = Empty

    def get_execution_status_ros_srv(self, req):
        return self.executing
    get_execution_status_ros_srv.type = GetExecutionStatus

    def set_execution_status_ros_srv(self, req):
        
        self.service_lock.acquire()

        if self.executing and not req.status:
            rospy.logdebug("Pausing execution")
            self.pause_execution()
        elif not self.executing and req.status:
            rospy.logdebug("Starting execution")
            self.start_execution()
        previous = self.executing
        self.executing = req.status
        
        self.service_lock.release()

        return previous
    set_execution_status_ros_srv.type = SetExecutionStatus


    def prepare_task(self, task):

        self.active_task = task       

        now = rospy.get_rostime()

        expected_nav_duration = rospy.Duration(0)
        if self.active_task.start_node_id != '':                    
            expected_nav_duration = self.expected_navigation_duration(task)
            rospy.loginfo('expected_nav_duration:  %s' % expected_nav_duration)

        total_task_duration = expected_nav_duration + task.max_duration
        
        self.active_task_completes_by = now + total_task_duration    

    def instantiate_from_string_pair(self, string_pair):
        if len(string_pair.first) == 0:
            return string_pair.second
        elif string_pair.first == Task.INT_TYPE:
            return int(string_pair.second)
        elif string_pair.first == Task.FLOAT_TYPE:
            return float(string_pair.second)     
        elif string_pair.first == Task.TIME_TYPE:
            return rospy.Time.from_sec(float(string_pair.second))
        elif string_pair.first == Task.DURATION_TYPE:
            return rospy.Duration.from_sec(float(string_pair.second))
        elif string_pair.first == Task.BOOL_TYPE:   
            return string_pair.second == 'True'
        else:
            msg = self.msg_store.query_id(string_pair.second, string_pair.first)[0]
            # print msg
            if msg == None:
                raise RuntimeError("No matching object for id %s of type %s" % (string_pair.second, string_pair.first))
            return msg

    def get_arguments(self, argument_list):
        return map(self.instantiate_from_string_pair, argument_list)



class AbstractTaskExecutor(BaseTaskExecutor):

    def __init__(self):
        super( AbstractTaskExecutor, self ).__init__()      
               
        self.nav_client = None
        self.action_client = None
        
    def execute_task(self, task):

        self.log_task_event(task, TaskEvent.TASK_STARTED, rospy.get_rostime())


        self.prepare_task(task)

        if self.active_task.start_node_id != '':                    
            self.start_task_navigation(expected_nav_duration)
        elif self.active_task.action != '':                    
            self.start_task_action()
        else:
            warning = 'Provided task had no start_node_id or action %s' % self.active_task
            rospy.logwarn(warning)
            self.log_task_event(self.active_task, TaskEvent.TASK_COMPLETE, now, warning)

            self.active_task = None            

    def cancel_active_task(self):
        self.cancel_active_task_cb(None)

    def cancel_active_task_cb(self, event):
        """ Cancel any active nav or task action """
        if event is not None:
            rospy.logwarn("Cancelling task that has overrun %s" % self.active_task.task_id)
        else:
            rospy.logwarn("Cancelling task %s" % self.active_task.task_id)

        now = rospy.get_rostime()
        cancelled = self.active_task
        self.active_task = None

        if self.nav_client is not None: 
            self.nav_timeout_timer.shutdown()
            if self.nav_client.get_state() == GoalStatus.ACTIVE:
                self.nav_client.cancel_goal()                            
            self.nav_client = None
            self.log_task_event(cancelled, TaskEvent.NAVIGATION_PREEMPTED, now)                

            
        if self.action_client  is not None:
            self.action_timeout_timer.shutdown()
            if self.action_client.get_state() == GoalStatus.ACTIVE:
                self.action_client.cancel_goal()            
            self.action_client = None
            self.log_task_event(cancelled, TaskEvent.EXECUTION_PREEMPTED, now)                        


        self.task_failed(cancelled)
        
        if event is not None:
            self.log_task_event(cancelled, TaskEvent.CANCELLED_MANUALLY, now)
        
        self.log_task_event(cancelled, TaskEvent.TASK_FINISHED, now)

    def cancel_navigation(self, event):
        """ Called on nav timeout """
        rospy.logwarn("Cancelling navigation that has overrun for task %s" % self.active_task.task_id)

        # cancel navigation
        if self.nav_client is not None:
            if self.nav_client.get_state() == GoalStatus.ACTIVE:
                self.nav_client.cancel_goal()
            self.nav_client = None

            # fail task 
            now = rospy.get_rostime()
            cancelled = self.active_task
            self.active_task = None

            self.log_task_event(cancelled, TaskEvent.NAVIGATION_PREEMPTED, now)                
            self.task_failed(cancelled)
            self.log_task_event(cancelled, TaskEvent.TASK_FINISHED, now)
        else:
            rospy.logwarn('Tried to cancel a navigation action that was None')

    def start_task_action(self):

        try:
            rospy.loginfo('Starting to execute %s' % self.active_task.action)
            self.log_task_event(self.active_task, TaskEvent.EXECUTION_STARTED, rospy.get_rostime())

            (action_string, goal_string) = self.get_task_types(self.active_task.action)
            action_clz = dc_util.load_class(dc_util.type_to_class_string(action_string))
            goal_clz = dc_util.load_class(dc_util.type_to_class_string(goal_string))

            self.action_client = actionlib.SimpleActionClient(self.active_task.action, action_clz)
            self.action_client.wait_for_server()

            argument_list = self.get_arguments(self.active_task.arguments)

            # print "ARGS:"
            # print argument_list

            goal = goal_clz(*argument_list)         

            rospy.logdebug('Sending goal to %s' % self.active_task.action)
            self.action_client.send_goal(goal, self.task_execution_complete_cb) 
            
            wiggle_room = rospy.Duration(5)
            # start a timer to kill off tasks that overrun
            self.action_timeout_timer = rospy.Timer(self.active_task.max_duration + wiggle_room, self.cancel_active_task_cb, oneshot=True)

        except Exception, e:
            rospy.logwarn('Exception in start_task_action: %s', e)
            # do bookkeeping before causing update
            completed = self.active_task
            self.active_task = None            
            self.task_failed(completed)

    def start_task_navigation(self, expected_duration):
        # handle delayed start up
        # if self.nav_client == None:
        # always reconnect in case of issues before
        self.nav_client = actionlib.SimpleActionClient('mdp_plan_exec/execute_policy', ExecutePolicyAction)
        self.nav_client.wait_for_server()
        rospy.logdebug("Created action client")

        # start a timer to kill off tasks that overrun
        self.nav_timeout_timer = rospy.Timer(expected_duration, self.cancel_navigation, oneshot=True)
        # self.nav_timeout_timer = rospy.Timer(rospy.Duration(360), self.cancel_navigation, oneshot=True)

        #nav_goal = GotoNodeGoal(target = self.active_task.start_node_id)
        nav_goal = ExecutePolicyGoal(task_type=ExecutePolicyGoal.GOTO_WAYPOINT, target_id = self.active_task.start_node_id, time_of_day='all_day')
        self.log_task_event(self.active_task, TaskEvent.NAVIGATION_STARTED, rospy.get_rostime())

        self.nav_client.send_goal(nav_goal, self.navigation_complete_cb)
        rospy.loginfo("navigating to %s for action %s" % (self.active_task.start_node_id, self.active_task.action))



    def navigation_complete_cb(self, goal_status, result):

        # if self.nav_client was set to None then navigation was cancelled and we don't care about the response to the call back

        if self.nav_client is not None:

            now = rospy.get_rostime()
            # stop the countdown
            self.nav_timeout_timer.shutdown()

            if self.nav_client.get_state() == GoalStatus.SUCCEEDED:


                rospy.loginfo('Navigation to %s succeeded' % self.active_task.start_node_id)        
                self.log_task_event(self.active_task, TaskEvent.NAVIGATION_SUCCEEDED, now)                

                if self.active_task.action != '':                                        
                    self.start_task_action()
                else:
                    # do bookkeeping before causing update
                    completed = self.active_task
                    self.active_task = None                    

                    self.task_succeeded(completed)
            else:
                if self.nav_client.get_state() == GoalStatus.PREEMPTED:
                    rospy.loginfo('Navigation to %s timed out' % self.active_task.start_node_id)        
                    self.log_task_event(self.active_task, TaskEvent.NAVIGATION_PREEMPTED, now)                
                else: 
                    rospy.loginfo('Navigation to %s failed' % self.active_task.start_node_id)        
                    self.log_task_event(self.active_task, TaskEvent.NAVIGATION_FAILED, now)                
            
                # do bookkeeping before causing update
                completed = self.active_task
                self.active_task = None                

                self.task_failed(completed)
                self.log_task_event(completed, TaskEvent.TASK_FINISHED, now)

            


    def task_execution_complete_cb(self, goal_status, result):

        if self.action_client is not None:
            self.action_timeout_timer.shutdown()
            now = rospy.get_rostime()


            # do bookkeeping before causing update
            completed = self.active_task

            self.active_task = None            

            if self.action_client.get_state() == GoalStatus.SUCCEEDED:
                rospy.loginfo('Execution of task %s succeeded' % completed.task_id)        
                self.log_task_event(completed, TaskEvent.EXECUTION_SUCCEEDED, now)                
                self.task_succeeded(completed)
            else:
                if self.action_client.get_state() == GoalStatus.PREEMPTED:
                    self.log_task_event(completed, TaskEvent.EXECUTION_PREEMPTED, now)                
                else:
                    self.log_task_event(completed, TaskEvent.EXECUTION_FAILED, now)                            
                self.task_failed(completed)

            self.log_task_event(completed, TaskEvent.TASK_FINISHED, now)   


    



<|MERGE_RESOLUTION|>--- conflicted
+++ resolved
@@ -118,202 +118,16 @@
         return rospy.Duration(max(et.travel_time * 3, 10))
         # return rospy.Duration(120)
 
-<<<<<<< HEAD
-    def get_active_task_completion_time(self):
-        return self.active_task_completes_by
-
-    def execute_task(self, task):
-        self.active_task = task
-        self.active_task_id = task.task_id               
-
-        now = rospy.get_rostime()
-
-        
-        
-        self.log_task_event(self.active_task, TaskEvent.TASK_STARTED, now)
-
-        expected_nav_duration = rospy.Duration(0)
-        if self.active_task.start_node_id != '':                    
-            expected_nav_duration = self.expected_navigation_duration(task)
-
-        total_task_duration = expected_nav_duration + task.max_duration
-        
-        self.active_task_completes_by = now + total_task_duration    
-
-        if self.active_task.start_node_id != '':                    
-            self.start_task_navigation(expected_nav_duration)
-        elif self.active_task.action != '':                    
-            self.start_task_action()
-        else:
-            warning = 'Provided task had no start_node_id or action %s' % self.active_task
-            rospy.logwarn(warning)
-            self.log_task_event(self.active_task, TaskEvent.TASK_COMPLETE, now, warning)
-
-            self.active_task = None
-            self.active_task_id = Task.NO_TASK
-
-
-    def cancel_active_task(self, event):
-        """ Cancel any active nav or task action """
-        if event:
-            rospy.logwarn("Cancelling task that has overrun %s" % self.active_task.task_id)
-        else:
-            rospy.logwarn("Cancelling task %s" % self.active_task.task_id)
-
-        if self.nav_client is not None and self.nav_client.get_state() == GoalStatus.ACTIVE:
-            self.nav_client.cancel_goal()
-            self.nav_timeout_timer.shutdown()            
-        if self.action_client  is not None and self.action_client.get_state() == GoalStatus.ACTIVE:
-            self.action_timeout_timer.shutdown()
-            self.action_client.cancel_goal()            
-
-
-    def cancel_navigation(self, event):
-        """ Called on nav timeout """
-        rospy.logwarn("Cancelling navigation that has overrun for task %s" % self.active_task.task_id)
-        # cancel navigation
-        if self.nav_client and self.nav_client.get_state() == GoalStatus.ACTIVE:
-            self.nav_client.cancel_goal()
-
-    def start_task_action(self):
-
-        try:
-            rospy.loginfo('Starting to execute %s' % self.active_task.action)
-            self.log_task_event(self.active_task, TaskEvent.EXECUTION_STARTED, rospy.get_rostime())
-
-            (action_string, goal_string) = self.get_task_types(self.active_task.action)
-            action_clz = dc_util.load_class(dc_util.type_to_class_string(action_string))
-            goal_clz = dc_util.load_class(dc_util.type_to_class_string(goal_string))
-
-            self.action_client = actionlib.SimpleActionClient(self.active_task.action, action_clz)
-            self.action_client.wait_for_server()
-
-            argument_list = self.get_arguments(self.active_task.arguments)
-
-            # print "ARGS:"
-            # print argument_list
-
-            goal = goal_clz(*argument_list)         
-
-            rospy.logdebug('Sending goal to %s' % self.active_task.action)
-            self.action_client.send_goal(goal, self.task_execution_complete_cb) 
-            
-            wiggle_room = rospy.Duration(5)
-            # start a timer to kill off tasks that overrun
-            self.action_timeout_timer = rospy.Timer(self.active_task.max_duration + wiggle_room, self.cancel_active_task, oneshot=True)
-
-        except Exception, e:
-            rospy.logwarn('Exception in start_task_action: %s', e)
-            # do bookkeeping before causing update
-            completed = self.active_task
-            self.active_task = None
-            self.active_task_id = Task.NO_TASK
-            self.task_failed(completed)
-
-    def start_task_navigation(self, expected_duration):
-        # handle delayed start up
-        # if self.nav_client == None:
-        # always reconnect in case of issues before
-        self.nav_client = actionlib.SimpleActionClient('mdp_plan_exec/execute_policy', ExecutePolicyAction)
-        self.nav_client.wait_for_server()
-        rospy.logdebug("Created action client")
-
-        # start a timer to kill off tasks that overrun
-        self.nav_timeout_timer = rospy.Timer(rospy.Duration(10*60.0), self.cancel_navigation, oneshot=True)
-
-        #nav_goal = GotoNodeGoal(target = self.active_task.start_node_id)
-        nav_goal = ExecutePolicyGoal(task_type=ExecutePolicyGoal.GOTO_WAYPOINT, target_id = self.active_task.start_node_id, time_of_day='all_day')
-        self.log_task_event(self.active_task, TaskEvent.NAVIGATION_STARTED, rospy.get_rostime())
-
-        self.nav_client.send_goal(nav_goal, self.navigation_complete_cb)
-        rospy.loginfo("navigating to %s" % nav_goal)
-
-
-
-    def navigation_complete_cb(self, goal_status, result):
-
-        # print self.nav_client.get_state()
-
-        now = rospy.get_rostime()
-        # stop the countdown
-        self.nav_timeout_timer.shutdown()
-
-        if self.nav_client.get_state() == GoalStatus.SUCCEEDED:
-
-
-            rospy.loginfo('Navigation to %s succeeded' % self.active_task.start_node_id)        
-            self.log_task_event(self.active_task, TaskEvent.NAVIGATION_SUCCEEDED, now)                
-
-            if self.active_task.action != '':                                        
-                self.start_task_action()
-            else:
-                # do bookkeeping before causing update
-                completed = self.active_task
-                self.active_task = None
-                self.active_task_id = Task.NO_TASK
-
-                self.task_succeeded(completed)
-        else:
-            if self.nav_client.get_state() == GoalStatus.PREEMPTED:
-                rospy.loginfo('Navigation to %s timed out' % self.active_task.start_node_id)        
-                self.log_task_event(self.active_task, TaskEvent.NAVIGATION_PREEMPTED, now)                
-            else: 
-                rospy.loginfo('Navigation to %s failed' % self.active_task.start_node_id)        
-                self.log_task_event(self.active_task, TaskEvent.NAVIGATION_FAILED, now)                
-        
-            # do bookkeeping before causing update
-            completed = self.active_task
-            self.active_task = None
-            self.active_task_id = Task.NO_TASK
-
-            self.task_failed(completed)
-            self.log_task_event(completed, TaskEvent.TASK_FINISHED, now)
-
-            
-
-
-    def task_execution_complete_cb(self, goal_status, result):
-
-        self.action_timeout_timer.shutdown()
-        now = rospy.get_rostime()
-
-
-        # do bookkeeping before causing update
-        completed = self.active_task
-
-        self.active_task = None
-        self.active_task_id = Task.NO_TASK
-
-
-        if self.action_client.get_state() == GoalStatus.SUCCEEDED:
-            rospy.loginfo('Execution of task %s succeeded' % completed.task_id)        
-            self.log_task_event(completed, TaskEvent.EXECUTION_SUCCEEDED, now)                
-            self.task_succeeded(completed)
-        else:
-            if self.action_client.get_state() == GoalStatus.PREEMPTED:
-                self.log_task_event(completed, TaskEvent.EXECUTION_PREEMPTED, now)                
-            else:
-                self.log_task_event(completed, TaskEvent.EXECUTION_FAILED, now)                            
-            self.task_failed(completed)
-
-        self.log_task_event(completed, TaskEvent.TASK_FINISHED, now)   
-
-
-=======
->>>>>>> 8d01452b
+
     def log_task_events(self, tasks, event, time, description=""):
         for task in tasks:
             te = TaskEvent(task=task, event=event, time=time, description=description)
 
             try:
                 self.logging_msg_store.insert(te)
-<<<<<<< HEAD
             except Exception, e:
                 rospy.logwarn('Caught exception when logging: %s' % e)
-=======
-            except rospy.ServiceException, e:
-                rospy.loginfo('Caught exception when logging: %s' % e)
->>>>>>> 8d01452b
+
 
 
 
