cmake_minimum_required(VERSION 2.8.3)
project(strands_executive_msgs)

## Find catkin macros and libraries
## if COMPONENTS list like find_package(catkin REQUIRED COMPONENTS xyz)
## is used, also find other catkin packages
find_package(catkin REQUIRED COMPONENTS
  message_generation mongodb_store_msgs geometry_msgs actionlib std_msgs
)

catkin_python_setup()

################################################
## Declare ROS messages, services and actions ##
################################################

# Generate messages in the 'msg' folder
add_message_files(
  FILES
  Task.msg
  ExecutionStatus.msg
  TaskEvent.msg
  DurationList.msg
  DurationMatrix.msg
)

# Generate services in the 'srv' folder
add_service_files(
  FILES
  AddTask.srv
  AddTasks.srv
  DemandTask.srv
  CancelTask.srv
  SetExecutionStatus.srv 
  GetExecutionStatus.srv
  GetSchedule.srv
  GetExpectedTravelTimesToWaypoint.srv
  UpdateNavStatistics.srv
  AddDeleteSpecialWaypoint.srv
<<<<<<< HEAD
  GetSpecialWaypoints.srv
=======
  IsTaskInterruptible.srv
  GetActiveTask.srv
>>>>>>> 15a0e146
)


find_package(catkin REQUIRED genmsg actionlib_msgs)
# Generate actions in the 'action' folder
add_action_files(
  FILES
  ExecutePolicy.action
)

# Generate added messages and services with any dependencies listed here
generate_messages(
  DEPENDENCIES
  mongodb_store_msgs
  std_msgs
  actionlib_msgs
)

###################################
## catkin specific configuration ##
###################################
## The catkin_package macro generates cmake config files for your package
## Declare things to be passed to dependent projects
## INCLUDE_DIRS: uncomment this if you package contains header files
## LIBRARIES: libraries you create in this project that dependent projects also need
## CATKIN_DEPENDS: catkin_packages dependent projects also need
## DEPENDS: system dependencies of this project that dependent projects also need
catkin_package(
#  INCLUDE_DIRS include
#  LIBRARIES strands_executive_msgs
 CATKIN_DEPENDS mongodb_store_msgs geometry_msgs actionlib
#  DEPENDS system_lib
)

###########
## Build ##
###########

## Specify additional locations of header files
## Your package locations should be listed before other locations
# include_directories(include)
include_directories(
  ${catkin_INCLUDE_DIRS}
)

## Declare a cpp library
# add_library(strands_executive_msgs
#   src/${PROJECT_NAME}/strands_executive_msgs.cpp
# )

## Declare a cpp executable
# add_executable(strands_executive_msgs_node src/strands_executive_msgs_node.cpp)

## Add cmake target dependencies of the executable/library
## as an example, message headers may need to be generated before nodes
# add_dependencies(strands_executive_msgs_node strands_executive_msgs_generate_messages_cpp)

## Specify libraries to link a library or executable target against
# target_link_libraries(strands_executive_msgs_node
#   ${catkin_LIBRARIES}
# )

#############
## Install ##
#############

# all install targets should use catkin DESTINATION variables
# See http://ros.org/doc/api/catkin/html/adv_user_guide/variables.html

## Mark executable scripts (Python etc.) for installation
## in contrast to setup.py, you can choose the destination
# install(PROGRAMS
#   scripts/my_python_script
#   DESTINATION ${CATKIN_PACKAGE_BIN_DESTINATION}
# )

## Mark executables and/or libraries for installation
# install(TARGETS strands_executive_msgs strands_executive_msgs_node
#   ARCHIVE DESTINATION ${CATKIN_PACKAGE_LIB_DESTINATION}
#   LIBRARY DESTINATION ${CATKIN_PACKAGE_LIB_DESTINATION}
#   RUNTIME DESTINATION ${CATKIN_PACKAGE_BIN_DESTINATION}
# )

## Mark cpp header files for installation
# install(DIRECTORY include/${PROJECT_NAME}/
#   DESTINATION ${CATKIN_PACKAGE_INCLUDE_DESTINATION}
#   FILES_MATCHING PATTERN "*.h"
#   PATTERN ".svn" EXCLUDE
# )

## Mark other files for installation (e.g. launch and bag files, etc.)
# install(FILES
#   # myfile1
#   # myfile2
#   DESTINATION ${CATKIN_PACKAGE_SHARE_DESTINATION}
# )

#############
## Testing ##
#############

## Add gtest based cpp test target and link libraries
# catkin_add_gtest(${PROJECT_NAME}-test test/test_strands_executive_msgs.cpp)
# if(TARGET ${PROJECT_NAME}-test)
#   target_link_libraries(${PROJECT_NAME}-test ${PROJECT_NAME})
# endif()

## Add folders to be run by python nosetests
# catkin_add_nosetests(test)<|MERGE_RESOLUTION|>--- conflicted
+++ resolved
@@ -37,12 +37,9 @@
   GetExpectedTravelTimesToWaypoint.srv
   UpdateNavStatistics.srv
   AddDeleteSpecialWaypoint.srv
-<<<<<<< HEAD
   GetSpecialWaypoints.srv
-=======
   IsTaskInterruptible.srv
   GetActiveTask.srv
->>>>>>> 15a0e146
 )
 
 
