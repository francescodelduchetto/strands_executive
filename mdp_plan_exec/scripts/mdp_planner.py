--- conflicted
+++ resolved
@@ -327,7 +327,6 @@
             top_nav_goal=GotoNodeGoal()
             top_nav_goal.target=goal.target_id
             self.top_nav_action_client.send_goal(top_nav_goal)
-<<<<<<< HEAD
             self.top_nav_action_client.wait_for_result()
             result=self.top_nav_action_client.get_state()
             if result==GoalStatus.SUCCEEDED:
@@ -338,8 +337,6 @@
             if result==GoalStatus.PREEMPTED:
                 self.mdp_navigation_action.set_preempted()
             return
-=======
->>>>>>> 8d01452b
 
             
             
@@ -368,11 +365,7 @@
                 rospy.logwarn('State transition is not in MDP model! Replanning...')
                 self.mon_nav_action_client.cancel_all_goals()
                 self.top_nav_action_client.cancel_all_goals()
-<<<<<<< HEAD
                 if self.current_node == 'none' or self.current_node is None:
-=======
-                if self.current_node == 'none':
->>>>>>> 8d01452b
                     self.top_map_mdp.set_initial_state_from_name(self.closest_node) 
                 else:
                     self.top_map_mdp.set_initial_state_from_name(self.current_node)
@@ -391,25 +384,14 @@
                     top_nav_goal=GotoNodeGoal()
                     top_nav_goal.target=goal.target_id
                     self.top_nav_action_client.send_goal(top_nav_goal)
-<<<<<<< HEAD
-
-                    
-=======
-                continue
-                
->>>>>>> 8d01452b
+
             if self.nav_action_outcome=='fatal' or self.nav_action_outcome=='failed':
                 n_successive_fails=n_successive_fails+1
             else:
                 n_successive_fails=0
             
-<<<<<<< HEAD
             if n_successive_fails>4:
                 rospy.logerr("Five successive fails in topological navigation. Aborting...")
-=======
-            if n_successive_fails>1:
-                rospy.logerr("Two successive fails in topological navigation. Aborting...")
->>>>>>> 8d01452b
                 self.executing_policy=False
                 self.mon_nav_action_client.cancel_all_goals()
                 self.top_nav_action_client.cancel_all_goals()
