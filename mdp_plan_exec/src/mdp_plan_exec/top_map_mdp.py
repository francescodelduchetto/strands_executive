--- conflicted
+++ resolved
@@ -158,24 +158,17 @@
     def get_waypoint_var_val(self, waypoint_prop):
         return self.props_def[waypoint_prop].conds['waypoint']
     
-<<<<<<< HEAD
-
-=======
->>>>>>> debd7968
+
     def get_waypoint_pose_argument(self, waypoint):
         for node in self.top_map.nodes:
             if node.name==waypoint:
                 return self.mongo.insert(PoseStamped(pose=node.pose))
             
-<<<<<<< HEAD
-=======
-        
->>>>>>> debd7968
+
     
     def set_mdp_action_durations(self, file_name, epoch=None, set_initial_state=True):
         if epoch is None:
             epoch=rospy.Time.now()
-<<<<<<< HEAD
         try:
             predictions=self.get_edge_estimates(epoch)
             if len(predictions.edge_ids) != len(self.nav_actions):
@@ -195,23 +188,6 @@
          except rospy.ServiceException, e:
             rospy.logwarn("Error calling edge transversal times prediction service: " + str(e))
             rospy.logwarn("The total navigation expected values will not be for the requested epoch.")                
-=======
-        predictions=self.get_edge_estimates(epoch)
-        if len(predictions.edge_ids) != len(self.nav_actions):
-            rospy.logwarn("Did not receive travel time estimations for all edges, the total navigation expected values will not be correct")
-        for (edge, prob, duration) in zip(predictions.edge_ids, predictions.probs, predictions.durations):
-            for transition in self.transitions:
-                if edge == transition.action_name:
-                    if prob < 1:
-                        good_outcome=dict(transition.prob_post_conds[0][1])
-                        if self.model_fatal_fails:
-                            fatal_outcome=deepcopy(transition.pre_conds)
-                            fatal_outcome['waypoint']=-1
-                            transition.prob_post_conds=[(prob, good_outcome), (1-prob, fatal_outcome)]
-                        else:
-                            transition.prob_post_conds=[(prob, good_outcome), (1-prob, dict(transition.pre_conds))]
-                    transition.rewards["time"]=duration.to_sec()       
->>>>>>> debd7968
         self.write_prism_model(file_name, set_initial_state)
         
 
